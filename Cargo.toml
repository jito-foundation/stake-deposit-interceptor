--- conflicted
+++ resolved
@@ -2,8 +2,4 @@
 members = [
   "program",
 ]
-<<<<<<< HEAD
-exclude = ["cli", "cranker"]
-=======
-exclude = ["cli"]
->>>>>>> 0a837886
+exclude = ["cli", "cranker"]