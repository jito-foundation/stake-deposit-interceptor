[workspace]
<<<<<<< HEAD
members = ["api", "cranker", "stake_deposit_interceptor"]
exclude = ["cli"]
=======
members = ["api", "cli", "stake_deposit_interceptor"]
exclude = ["cranker"]
>>>>>>> ab15ccbd

[workspace.dependencies]
jito-bytemuck = { git = "https://github.com/jito-foundation/restaking.git", rev = "4c37d76102496edd784bb25436cb9c4340f0df01" }
solana-client = ">=1.18.11,<=2"
solana-rpc-client = ">=1.18.11,<=2"
solana-rpc-client-api = ">=1.18.11,<=2"
solana-sdk = "2.0.14"
spl-stake-pool = { version = "2.0.0", features = ["no-entrypoint"] }
spl-token = "6.0.0"
spl-token-2022 = "5.0.2"<|MERGE_RESOLUTION|>--- conflicted
+++ resolved
@@ -1,11 +1,11 @@
 [workspace]
-<<<<<<< HEAD
-members = ["api", "cranker", "stake_deposit_interceptor"]
-exclude = ["cli"]
-=======
-members = ["api", "cli", "stake_deposit_interceptor"]
-exclude = ["cranker"]
->>>>>>> ab15ccbd
+members = [
+    "api",
+    "cli",
+    "cranker",
+    "stake_deposit_interceptor"
+]
+resolver = "2"
 
 [workspace.dependencies]
 jito-bytemuck = { git = "https://github.com/jito-foundation/restaking.git", rev = "4c37d76102496edd784bb25436cb9c4340f0df01" }
